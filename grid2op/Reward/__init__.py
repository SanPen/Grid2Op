__all__ = [
    "ConstantReward",
    "EconomicReward",
    "FlatReward",
    "IncreasingFlatReward",
    "L2RPNReward",
    "RedispReward",
    "BridgeReward",
    "CloseToOverflowReward",
    "DistanceReward",
    "GameplayReward",
    "LinesReconnectedReward",
    "LinesCapacityReward",
    "CombinedReward",
    "CombinedScaledReward",
    "RewardHelper",
    "BaseReward",
    "EpisodeDurationReward",
    "AlarmReward",
    "N1Reward",
    "_AlarmScore",
    # TODO it would be better to have a specific package for this, but in the mean time i put it here
    "L2RPNSandBoxScore",
    "L2RPNWCCI2022ScoreFun",
<<<<<<< HEAD
    "AlertReward"
=======
    "_NewRenewableSourcesUsageScore",
    "_AssistantConfidenceScore",
    "_AssistantCostScore"
    
>>>>>>> 2d237b01
]

from grid2op.Reward.ConstantReward import ConstantReward
from grid2op.Reward.EconomicReward import EconomicReward
from grid2op.Reward.FlatReward import FlatReward
from grid2op.Reward.IncreasingFlatReward import IncreasingFlatReward
from grid2op.Reward.L2RPNReward import L2RPNReward
from grid2op.Reward.RedispReward import RedispReward
from grid2op.Reward.BridgeReward import BridgeReward
from grid2op.Reward.CloseToOverflowReward import CloseToOverflowReward
from grid2op.Reward.DistanceReward import DistanceReward
from grid2op.Reward.GameplayReward import GameplayReward
from grid2op.Reward.LinesReconnectedReward import LinesReconnectedReward
from grid2op.Reward.LinesCapacityReward import LinesCapacityReward
from grid2op.Reward.CombinedReward import CombinedReward
from grid2op.Reward.CombinedScaledReward import CombinedScaledReward
from grid2op.Reward.RewardHelper import RewardHelper
from grid2op.Reward.BaseReward import BaseReward
from grid2op.Reward.L2RPNSandBoxScore import L2RPNSandBoxScore
from grid2op.Reward.EpisodeDurationReward import EpisodeDurationReward
from grid2op.Reward.AlarmReward import AlarmReward
from grid2op.Reward._AlarmScore import _AlarmScore
from grid2op.Reward.n1Reward import N1Reward
from grid2op.Reward.l2rpn_wcci2022_scorefun import L2RPNWCCI2022ScoreFun
<<<<<<< HEAD
from grid2op.Reward.AlertReward import AlertReward
=======
from grid2op.Reward._NewRenewableSourcesUsageScore import _NewRenewableSourcesUsageScore
from grid2op.Reward._AssistantScore import _AssistantConfidenceScore, _AssistantCostScore
>>>>>>> 2d237b01


import warnings


class Reward(BaseReward):
    def __init__(self, *args, **kwargs):
        BaseReward.__init__(self, *args, **kwargs)
        warnings.warn(
            'Reward class has been renamed "BaseReward". '
            "This class Action will be removed in future versions.",
            category=PendingDeprecationWarning,
        )<|MERGE_RESOLUTION|>--- conflicted
+++ resolved
@@ -22,14 +22,11 @@
     # TODO it would be better to have a specific package for this, but in the mean time i put it here
     "L2RPNSandBoxScore",
     "L2RPNWCCI2022ScoreFun",
-<<<<<<< HEAD
     "AlertReward"
-=======
     "_NewRenewableSourcesUsageScore",
     "_AssistantConfidenceScore",
     "_AssistantCostScore"
     
->>>>>>> 2d237b01
 ]
 
 from grid2op.Reward.ConstantReward import ConstantReward
@@ -54,12 +51,9 @@
 from grid2op.Reward._AlarmScore import _AlarmScore
 from grid2op.Reward.n1Reward import N1Reward
 from grid2op.Reward.l2rpn_wcci2022_scorefun import L2RPNWCCI2022ScoreFun
-<<<<<<< HEAD
 from grid2op.Reward.AlertReward import AlertReward
-=======
 from grid2op.Reward._NewRenewableSourcesUsageScore import _NewRenewableSourcesUsageScore
 from grid2op.Reward._AssistantScore import _AssistantConfidenceScore, _AssistantCostScore
->>>>>>> 2d237b01
 
 
 import warnings
