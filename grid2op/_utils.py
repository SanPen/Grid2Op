# Copyright (c) 2019-2020, RTE (https://www.rte-france.com)
# See AUTHORS.txt
# This Source Code Form is subject to the terms of the Mozilla Public License, version 2.0.
# If a copy of the Mozilla Public License, version 2.0 was not distributed with this file,
# you can obtain one at http://mozilla.org/MPL/2.0/.
# SPDX-License-Identifier: MPL-2.0
# This file is part of Grid2Op, Grid2Op a testbed platform to model sequential decision making in power systems.
import numpy as np
from grid2op.Exceptions import Grid2OpException

<<<<<<< HEAD
=======
dt_int = np.int32  # dtype('int64') or dtype('int32') depending on platform => i force it to int32
dt_float = np.float32    # dtype('float64') or dtype('float32') depending on platform  => i force it to float32
dt_bool = np.bool


def extract_from_dict(dict_, key, converter):
    if not key in dict_:
        raise Grid2OpException("Impossible to find key \"{}\" while loading the dictionnary.".format(key))
    try:
        res = converter(dict_[key])
    except:
        raise Grid2OpException("Impossible to convert \"{}\" into class {}".format(key, converter))
    return res


def save_to_dict(res_dict, me, key, converter):
    if not key in me.__dict__:
        raise Grid2OpException("Impossible to find key \"{}\" while loading the dictionnary.".format(key))
    try:
        res = converter(me.__dict__[key])
    except:
        raise Grid2OpException("Impossible to convert \"{}\" into class {}".format(key, converter))

    if key in res_dict:
        msg_err_ = "Key \"{}\" is already present in the result dictionnary. This would override it" \
                   " and is not supported."
        raise Grid2OpException(msg_err_.format(key))
    res_dict[key] = res


>>>>>>> 2dae7926
class _FakePbar(object):
    """
    Just a fake progress bar with same interface as tqdm
    """
    def __init__(self, total=0, desc=""):
        pass

    def update(self, int):
        pass

    def close(self):
        pass

    def __enter__(self):
        return self

    def __exit__(self, exc_type, exc_val, exc_tb):
        return False<|MERGE_RESOLUTION|>--- conflicted
+++ resolved
@@ -8,8 +8,6 @@
 import numpy as np
 from grid2op.Exceptions import Grid2OpException
 
-<<<<<<< HEAD
-=======
 dt_int = np.int32  # dtype('int64') or dtype('int32') depending on platform => i force it to int32
 dt_float = np.float32    # dtype('float64') or dtype('float32') depending on platform  => i force it to float32
 dt_bool = np.bool
@@ -40,7 +38,6 @@
     res_dict[key] = res
 
 
->>>>>>> 2dae7926
 class _FakePbar(object):
     """
     Just a fake progress bar with same interface as tqdm
