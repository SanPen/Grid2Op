# Copyright (c) 2019-2023, RTE (https://www.rte-france.com)
# See AUTHORS.txt
# This Source Code Form is subject to the terms of the Mozilla Public License, version 2.0.
# If a copy of the Mozilla Public License, version 2.0 was not distributed with this file,
# you can obtain one at http://mozilla.org/MPL/2.0/.
# SPDX-License-Identifier: MPL-2.0
# This file is part of Grid2Op, Grid2Op a testbed platform to model sequential decision making in power systems.

import warnings
import numpy as np
import unittest
import os
import tempfile
from grid2op.Observation import BaseObservation
from grid2op.tests.helper_path_test import *

from grid2op import make
from grid2op.Reward import _AlertTrustScore
from grid2op.Parameters import Parameters
from grid2op.Exceptions import Grid2OpException
from grid2op.Runner import Runner  # TODO
from grid2op.Opponent import BaseOpponent, GeometricOpponent, GeometricOpponentMultiArea
from grid2op.Action import BaseAction, PlayableAction
from grid2op.Agent import BaseAgent
from grid2op.Episode import EpisodeData


ALL_ATTACKABLE_LINES= [
            "62_58_180",
            "62_63_160",
            "48_50_136",
            "48_53_141",
            "41_48_131",
            "39_41_121",
            "43_44_125",
            "44_45_126",
            "34_35_110",
            "54_58_154",
        ] 

ATTACKED_LINE = "48_50_136"


DEFAULT_PARAMS_TRUSTSCORE = dict(reward_min_no_blackout=-1.0,
<<<<<<< HEAD
                                 reward_min_blackout=-10.0, 
                                 reward_max_no_blackout=1.0,
                                 reward_max_blackout=2.0,
                                 reward_end_episode_bonus=42.0)
=======
                                 reward_min_blackout=-10.0,
                                 reward_max_no_blackout=1.0,
                                 reward_max_blackout=2.0,
                                 reward_end_episode_bonus=42.0,
                                 min_score=-1.0)
>>>>>>> ae15dd3b


def _get_steps_attack(kwargs_opponent, multi=False):
    """computes the steps for which there will be attacks"""
    ts_attack = np.array(kwargs_opponent["steps_attack"])
    res = []
    for i, ts in enumerate(ts_attack):
        if not multi:
            res.append(ts + np.arange(kwargs_opponent["duration"]))
        else:
            res.append(ts + np.arange(kwargs_opponent["duration"][i]))
    return np.unique(np.concatenate(res).flatten())

    
class TestOpponent(GeometricOpponent): 
    """An opponent that can select the line attack, the time and duration of the attack."""
    
    def __init__(self, action_space):
        super().__init__(action_space)
        self.custom_attack = None
        self.duration = None
        self.steps_attack = None

    def init(self, partial_env,  lines_attacked=[ATTACKED_LINE], duration=10, steps_attack=[0,1]):
        super().init(partial_env, lines_attacked, )
        attacked_line = lines_attacked[0]
        self.custom_attack = self.action_space({"set_line_status" : [(l, -1) for l in lines_attacked]})
        self.duration = duration
        self.steps_attack = steps_attack
        self.env = partial_env

    def attack(self, observation, agent_action, env_action, budget, previous_fails): 
        if observation is None:
            return None, None
        current_step = self.env.nb_time_step
        if current_step not in self.steps_attack: 
            return None, None
        
        return self.custom_attack, self.duration


class TestOpponentMultiLines(GeometricOpponentMultiArea): 
    """An opponent that can select the line attack, the time and duration of the attack."""
    
    def __init__(self, action_space):
        super().__init__(action_space)
        self.custom_attack = None
        self.duration = None
        self.steps_attack = None

    def init(self, partial_env,  lines_attacked=[ATTACKED_LINE], duration=[10,10], steps_attack=[0,1]):
        super().init(partial_env, [[l] for l in lines_attacked])
        attacked_line = lines_attacked[0]
        self.custom_attack = [ self.action_space({"set_line_status" : [(l, -1)]}) for l in lines_attacked]
        self.duration = duration
        self.steps_attack = steps_attack
        self.env = partial_env
        
    def attack(self, observation, agent_action, env_action, budget, previous_fails): 
        if observation is None:
            return None, None

        current_step = self.env.nb_time_step
        if current_step not in self.steps_attack: 
            return None, None
        
        index = self.steps_attack.index(current_step)

        return self.custom_attack[index], self.duration[index]


# Test alert blackout / tets alert no blackout
class TestAlertTrustScoreNoBlackout(unittest.TestCase):
    """test the basic bahavior of the assistant alert feature when no attack occur """

    def setUp(self) -> None:
        self.env_nm = os.path.join(
            PATH_DATA_TEST, "l2rpn_idf_2023_with_alert"
        )

    def test_assistant_trust_score_no_blackout_no_attack_no_alert(self) -> None : 
        """ When no blackout and no attack occur, and no alert is raised we expect a reward of 0
            until the end of the episode where we have a bonus (here artificially 42)

        Raises:
            Grid2OpException: raise an exception if an attack occur
        """
        with make(
            self.env_nm,
            test=True,
            difficulty="1",
            reward_class=_AlertTrustScore(**DEFAULT_PARAMS_TRUSTSCORE)
        ) as env:
            env.seed(0)
            env.reset()

            done = False
            for i in range(env.max_episode_duration()):
                obs, score, done, info = env.step(env.action_space())
                if info["opponent_attack_line"] is None : 
                    if i == env.max_episode_duration()-1: 
                        #assert score == 42
                        assert env._reward_helper.template_reward.total_nb_attacks==0
                        assert env._reward_helper.template_reward.cumulated_reward==DEFAULT_PARAMS_TRUSTSCORE["reward_end_episode_bonus"]

                        cm_reward_min_ep, cm_reward_max_ep = env._reward_helper.template_reward._compute_min_max_reward(
                            env._reward_helper.template_reward.total_nb_attacks)
                        assert cm_reward_min_ep == 0.
                        assert cm_reward_max_ep == DEFAULT_PARAMS_TRUSTSCORE["reward_end_episode_bonus"]
                    else : 
                        assert score == 0
                else : 
                    raise Grid2OpException('No attack expected')
            
            assert done
    
    def test_assistant_trust_score_no_blackout_no_attack_alert(self) -> None : 
        """ When an alert is raised while no attack / nor blackout occur, we expect a score of 0
            until the end of the episode where we have a 42s

        Raises:
            Grid2OpException: raise an exception if an attack occur
        """
        with make(
            self.env_nm,
            test=True,
            difficulty="1",
            reward_class=_AlertTrustScore(**DEFAULT_PARAMS_TRUSTSCORE)
        ) as env:
            env.seed(0)
            env.reset()

            done = False
            attackable_line_id=0
            step = 0
            for i in range(env.max_episode_duration()):
                act = env.action_space()
                if step == 1 :
                    act = env.action_space({"raise_alert": [attackable_line_id]})
                obs, score, done, info = env.step(act)
                step += 1

                if info["opponent_attack_line"] is None : 
                    if step == env.max_episode_duration(): 
                        #assert score == 42
                        assert env._reward_helper.template_reward.total_nb_attacks==0
                        assert env._reward_helper.template_reward.cumulated_reward==DEFAULT_PARAMS_TRUSTSCORE["reward_end_episode_bonus"]
                        cm_reward_min_ep, cm_reward_max_ep = env._reward_helper.template_reward._compute_min_max_reward(
                            env._reward_helper.template_reward.total_nb_attacks)
                        assert cm_reward_min_ep == 0.
                        assert cm_reward_max_ep == DEFAULT_PARAMS_TRUSTSCORE["reward_end_episode_bonus"]
                    else : 
                        assert score == 0
                else : 
                    raise Grid2OpException('No attack expected')
            
            assert done
# If attack 
    def test_assistant_trust_score_no_blackout_attack_no_alert(self) -> None :
        """ When we don't raise an alert for an attack (at step 1)
            but no blackout occur, we expect a final score of 43
            otherwise 0 at other time steps

        """
        kwargs_opponent = dict(lines_attacked=[ATTACKED_LINE], 
                               duration=3, 
                               steps_attack=[1])
        with make(self.env_nm,
                  test=True,
                  difficulty="1", 
                  opponent_attack_cooldown=0, 
                  opponent_attack_duration=99999, 
                  opponent_budget_per_ts=1000, 
                  opponent_init_budget=10000., 
                  opponent_action_class=PlayableAction, 
                  opponent_class=TestOpponent, 
                  kwargs_opponent=kwargs_opponent,
                  reward_class=_AlertTrustScore(**DEFAULT_PARAMS_TRUSTSCORE),
                  _add_to_name="_tatsnbana"
            ) as env : 
            env.seed(0)
            env.reset()
            step = 0
            for i in range(env.max_episode_duration()):
                act = env.action_space()
                obs, score, done, info = env.step(act)
                step += 1
                if step in _get_steps_attack(kwargs_opponent): 
                    assert info["opponent_attack_line"] is not None, f"no attack is detected at step {step}"
                else:
                    assert info["opponent_attack_line"]  is None, f"an attack is detected at step {step}"
                    
                if done: 
                        #assert score == 43
                        assert env._reward_helper.template_reward.total_nb_attacks==1
                        assert env._reward_helper.template_reward.cumulated_reward==DEFAULT_PARAMS_TRUSTSCORE["reward_end_episode_bonus"] + DEFAULT_PARAMS_TRUSTSCORE["reward_max_no_blackout"]
                        cm_reward_min_ep, cm_reward_max_ep = env._reward_helper.template_reward._compute_min_max_reward(
                            env._reward_helper.template_reward.total_nb_attacks)
                        assert cm_reward_min_ep == DEFAULT_PARAMS_TRUSTSCORE["reward_min_no_blackout"]
                        assert cm_reward_max_ep == DEFAULT_PARAMS_TRUSTSCORE["reward_end_episode_bonus"] + DEFAULT_PARAMS_TRUSTSCORE["reward_max_no_blackout"]
                else :
                    assert score == 0

    def test_assistant_trust_score_no_blackout_attack_alert(self) -> None :
        """When an alert occur at step 2, we raise an alert at step 1 
            We expect a score of 41
        """
        kwargs_opponent = dict(lines_attacked=[ATTACKED_LINE], 
                               duration=3, 
                               steps_attack=[2])
        with make(self.env_nm,
                  test=True,
                  difficulty="1", 
                  opponent_attack_cooldown=0, 
                  opponent_attack_duration=99999, 
                  opponent_budget_per_ts=1000, 
                  opponent_init_budget=10000., 
                  opponent_action_class=PlayableAction, 
                  opponent_class=TestOpponent, 
                  kwargs_opponent=kwargs_opponent,
                  reward_class=_AlertTrustScore(**DEFAULT_PARAMS_TRUSTSCORE),
                  _add_to_name="_tatsnba"
            ) as env : 
            env.seed(0)
            env.reset()
            step = 0
            for i in range(env.max_episode_duration()):
                attackable_line_id = 0
                act = env.action_space()
                if i == 1 :
                    act = env.action_space({"raise_alert": [attackable_line_id]})
                obs, score, done, info = env.step(act)
                step += 1
                if step in _get_steps_attack(kwargs_opponent): 
                    assert info["opponent_attack_line"] is not None, f"no attack is detected at step {step}"
                else:
                    assert info["opponent_attack_line"]  is None, f"an attack is detected at step {step}"
                    
                if done:
                    #assert score == 41
                    
                    assert env._reward_helper.template_reward.total_nb_attacks==1
                    assert env._reward_helper.template_reward.cumulated_reward==DEFAULT_PARAMS_TRUSTSCORE["reward_end_episode_bonus"]+ DEFAULT_PARAMS_TRUSTSCORE["reward_min_no_blackout"]
                    cm_reward_min_ep, cm_reward_max_ep = env._reward_helper.template_reward._compute_min_max_reward(
                        env._reward_helper.template_reward.total_nb_attacks)
                    assert cm_reward_min_ep == DEFAULT_PARAMS_TRUSTSCORE["reward_min_no_blackout"]
                    assert cm_reward_max_ep == DEFAULT_PARAMS_TRUSTSCORE["reward_end_episode_bonus"]+DEFAULT_PARAMS_TRUSTSCORE["reward_max_no_blackout"]

                else : 
                    assert score == 0

    def test_assistant_trust_score_no_blackout_attack_alert_too_late(self) -> None :
        """ When we raise an alert too late for an attack (at step 2) but no blackout occur, 
            we expect a score of 43

        """
        kwargs_opponent = dict(lines_attacked=[ATTACKED_LINE], 
                               duration=3, 
                               steps_attack=[2])
        with make(self.env_nm,
                  test=True,
                  difficulty="1", 
                  reward_class=_AlertTrustScore(**DEFAULT_PARAMS_TRUSTSCORE),
                  opponent_attack_cooldown=0, 
                  opponent_attack_duration=99999, 
                  opponent_budget_per_ts=1000, 
                  opponent_init_budget=10000., 
                  opponent_action_class=PlayableAction, 
                  opponent_class=TestOpponent, 
                  kwargs_opponent=kwargs_opponent,
                  _add_to_name="_tatsnbaatl"
            ) as env : 
            env.seed(0)
            env.reset()
            step = 0
            for i in range(env.max_episode_duration()):
                attackable_line_id = 0
                act = env.action_space()
                if step == 2 :
                    act = env.action_space({"raise_alert": [attackable_line_id]})
                obs, score, done, info = env.step(act)
                step += 1
                if step in _get_steps_attack(kwargs_opponent): 
                    assert info["opponent_attack_line"] is not None, f"no attack is detected at step {step}"
                else:
                    assert info["opponent_attack_line"]  is None, f"an attack is detected at step {step}"
                    
                if done:
                    #assert score == 43
                    assert env._reward_helper.template_reward.total_nb_attacks==1
                    assert env._reward_helper.template_reward.cumulated_reward==DEFAULT_PARAMS_TRUSTSCORE["reward_end_episode_bonus"] +\
                            DEFAULT_PARAMS_TRUSTSCORE["reward_max_no_blackout"]
                    cm_reward_min_ep, cm_reward_max_ep = env._reward_helper.template_reward._compute_min_max_reward(
                        env._reward_helper.template_reward.total_nb_attacks)
                    assert cm_reward_min_ep == DEFAULT_PARAMS_TRUSTSCORE["reward_min_no_blackout"]
                    assert cm_reward_max_ep == DEFAULT_PARAMS_TRUSTSCORE["reward_end_episode_bonus"]+DEFAULT_PARAMS_TRUSTSCORE["reward_max_no_blackout"]
                else : 
                    assert score == 0

    def test_assistant_trust_score_no_blackout_attack_alert_too_early(self)-> None :
        """ When we raise an alert too early for an attack (at step 2)
            but no blackout occur, we expect a score of 43

        """
        kwargs_opponent = dict(lines_attacked=[ATTACKED_LINE], 
                                   duration=3, 
                                   steps_attack=[2])
        with make(self.env_nm,
                  test=True,
                  difficulty="1", 
                  reward_class=_AlertTrustScore(**DEFAULT_PARAMS_TRUSTSCORE),
                  opponent_attack_cooldown=0, 
                  opponent_attack_duration=99999, 
                  opponent_budget_per_ts=1000, 
                  opponent_init_budget=10000., 
                  opponent_action_class=PlayableAction, 
                  opponent_class=TestOpponent, 
                  kwargs_opponent=kwargs_opponent,
                  _add_to_name="_tatsnbaate"
            ) as env : 
            env.seed(0)
            env.reset()
            step = 0
            for i in range(env.max_episode_duration()):
                attackable_line_id = 0
                act = env.action_space()
                if step == 0 :
                    # An alert is raised at step 0
                    act = env.action_space({"raise_alert": [attackable_line_id]})
                obs, score, done, info = env.step(act)
                step += 1
                if step in _get_steps_attack(kwargs_opponent): 
                    assert info["opponent_attack_line"] is not None, f"no attack is detected at step {step}"
                else:
                    assert info["opponent_attack_line"]  is None, f"an attack is detected at step {step}"
                    
                if done:
                    #assert score == 43

                    assert env._reward_helper.template_reward.total_nb_attacks==1
                    assert env._reward_helper.template_reward.cumulated_reward==DEFAULT_PARAMS_TRUSTSCORE["reward_end_episode_bonus"] +\
                            DEFAULT_PARAMS_TRUSTSCORE["reward_max_no_blackout"]
                    cm_reward_min_ep, cm_reward_max_ep = env._reward_helper.template_reward._compute_min_max_reward(
                        env._reward_helper.template_reward.total_nb_attacks)
                    assert cm_reward_min_ep == DEFAULT_PARAMS_TRUSTSCORE["reward_min_no_blackout"]
                    assert cm_reward_max_ep == DEFAULT_PARAMS_TRUSTSCORE["reward_end_episode_bonus"] + \
                           DEFAULT_PARAMS_TRUSTSCORE["reward_max_no_blackout"]

                else : 
                    assert score == 0

    # 2 ligne attaquées 
    def test_assistant_trust_score_no_blackout_2_attack_same_time_no_alert(self) -> None :
        """ When we don't raise an alert for 2 attacks at the same time (step 1)
            but no blackout occur, we expect a score of 43
        """

        kwargs_opponent = dict(lines_attacked=[ATTACKED_LINE]+['48_53_141'], 
                                   duration=3, 
                                   steps_attack=[1])
        with make(self.env_nm,
                  test=True,
                  difficulty="1", 
                  opponent_attack_cooldown=0, 
                  opponent_attack_duration=99999, 
                  opponent_budget_per_ts=1000, 
                  opponent_init_budget=10000., 
                  opponent_action_class=PlayableAction, 
                  opponent_class=TestOpponent, 
                  kwargs_opponent=kwargs_opponent,
                  reward_class=_AlertTrustScore(**DEFAULT_PARAMS_TRUSTSCORE),
                  _add_to_name="_tatsnb2astna"
            ) as env : 
            env.seed(0)
            env.reset()
            step = 0
            for i in range(env.max_episode_duration()):
                act = env.action_space()
                obs, score, done, info = env.step(act)
                step += 1
                if step in _get_steps_attack(kwargs_opponent): 
                    assert info["opponent_attack_line"] is not None, f"no attack is detected at step {step}"
                else:
                    assert info["opponent_attack_line"]  is None, f"an attack is detected at step {step}"
                    
                if done:
                    #assert score == 43
                    total_nb_attacks=env._reward_helper.template_reward.total_nb_attacks
                    assert total_nb_attacks==2
                    assert env._reward_helper.template_reward.cumulated_reward==DEFAULT_PARAMS_TRUSTSCORE["reward_end_episode_bonus"] +\
                            DEFAULT_PARAMS_TRUSTSCORE["reward_max_no_blackout"]
                    cm_reward_min_ep, cm_reward_max_ep = env._reward_helper.template_reward._compute_min_max_reward(
                        env._reward_helper.template_reward.total_nb_attacks)
                    assert cm_reward_min_ep == DEFAULT_PARAMS_TRUSTSCORE["reward_min_no_blackout"]*total_nb_attacks
                    assert cm_reward_max_ep == DEFAULT_PARAMS_TRUSTSCORE["reward_end_episode_bonus"] + \
                           DEFAULT_PARAMS_TRUSTSCORE["reward_max_no_blackout"]*total_nb_attacks
                else : 
                    assert score == 0
    
    def test_assistant_trust_score_no_blackout_2_attack_same_time_1_alert(self) -> None :
        """ When we raise only 1 alert for 2 attacks at the same time (step 2)
            but no blackout occur, we expect a score of 42
        """
        kwargs_opponent = dict(lines_attacked=[ATTACKED_LINE]+['48_53_141'], 
                               duration=3, 
                               steps_attack=[2])
        with make(self.env_nm,
                  test=True,
                  difficulty="1", 
                  reward_class=_AlertTrustScore(**DEFAULT_PARAMS_TRUSTSCORE),
                  opponent_attack_cooldown=0, 
                  opponent_attack_duration=99999, 
                  opponent_budget_per_ts=1000, 
                  opponent_init_budget=10000., 
                  opponent_action_class=PlayableAction, 
                  opponent_class=TestOpponent, 
                  kwargs_opponent=kwargs_opponent,
                  _add_to_name="_tatsnb2ast1a"
            ) as env : 
            env.seed(0)
            env.reset()
            step = 0
            for i in range(env.max_episode_duration()):
                attackable_line_id = 0
                act = env.action_space()
                if step == 1 :
                    act = env.action_space({"raise_alert": [attackable_line_id]})
                obs, score, done, info = env.step(act)
                step += 1
                if step in _get_steps_attack(kwargs_opponent): 
                    assert info["opponent_attack_line"] is not None, f"no attack is detected at step {step}"
                else:
                    assert info["opponent_attack_line"]  is None, f"an attack is detected at step {step}"
                    
                if done: 
                    #assert score == 42
                    total_nb_attacks = env._reward_helper.template_reward.total_nb_attacks
                    assert total_nb_attacks==2
                    assert env._reward_helper.template_reward.cumulated_reward==DEFAULT_PARAMS_TRUSTSCORE["reward_end_episode_bonus"] +\
                            DEFAULT_PARAMS_TRUSTSCORE["reward_max_no_blackout"] + DEFAULT_PARAMS_TRUSTSCORE["reward_min_no_blackout"]

                    cm_reward_min_ep, cm_reward_max_ep = env._reward_helper.template_reward._compute_min_max_reward(
                        env._reward_helper.template_reward.total_nb_attacks)
                    assert cm_reward_min_ep == DEFAULT_PARAMS_TRUSTSCORE["reward_min_no_blackout"] * total_nb_attacks
                    assert cm_reward_max_ep == DEFAULT_PARAMS_TRUSTSCORE["reward_end_episode_bonus"] + \
                           DEFAULT_PARAMS_TRUSTSCORE["reward_max_no_blackout"] * total_nb_attacks
                else : 
                    assert score == 0

    def test_assistant_trust_score_no_blackout_2_attack_same_time_2_alert(self) -> None :
        """ When we raise 2 alerts for 2 attacks at the same time (step 2)
            but no blackout occur, we expect a score of 41
        """
        kwargs_opponent = dict(lines_attacked=[ATTACKED_LINE]+['48_53_141'], 
                                   duration=3, 
                                   steps_attack=[2])
        with make(self.env_nm,
                  test=True,
                  difficulty="1", 
                  reward_class=_AlertTrustScore(**DEFAULT_PARAMS_TRUSTSCORE),
                  opponent_attack_cooldown=0, 
                  opponent_attack_duration=99999, 
                  opponent_budget_per_ts=1000, 
                  opponent_init_budget=10000., 
                  opponent_action_class=PlayableAction, 
                  opponent_class=TestOpponent, 
                  kwargs_opponent=kwargs_opponent,
                  _add_to_name="_tatsnb2ast2a"
            ) as env : 
            env.seed(0)
            env.reset()
            step = 0
            for i in range(env.max_episode_duration()):
                attackable_line_ids = [0, 1]
                act = env.action_space()
                if step == 1 :
                    act = env.action_space({"raise_alert": attackable_line_ids})
                obs, score, done, info = env.step(act)
                step += 1
                if step in _get_steps_attack(kwargs_opponent): 
                    assert info["opponent_attack_line"] is not None, f"no attack is detected at step {step}"
                else:
                    assert info["opponent_attack_line"]  is None, f"an attack is detected at step {step}"
                    
                if done:
                    #assert score == 41
                    total_nb_attacks = env._reward_helper.template_reward.total_nb_attacks
                    assert total_nb_attacks == 2
                    assert env._reward_helper.template_reward.cumulated_reward==DEFAULT_PARAMS_TRUSTSCORE["reward_end_episode_bonus"] +\
                            DEFAULT_PARAMS_TRUSTSCORE["reward_min_no_blackout"]
                    cm_reward_min_ep, cm_reward_max_ep = env._reward_helper.template_reward._compute_min_max_reward(
                        env._reward_helper.template_reward.total_nb_attacks)
                    assert cm_reward_min_ep == DEFAULT_PARAMS_TRUSTSCORE["reward_min_no_blackout"] * total_nb_attacks
                    assert cm_reward_max_ep == DEFAULT_PARAMS_TRUSTSCORE["reward_end_episode_bonus"] + \
                           DEFAULT_PARAMS_TRUSTSCORE["reward_max_no_blackout"] * total_nb_attacks
                else : 
                    assert score == 0


    def test_assistant_trust_score_no_blackout_2_attack_diff_time_no_alert(self) -> None :
        """ When we don't raise an alert for 2 attacks at two times resp. (steps 1 and 2)
            but no blackout occur, we expect a score of 44
        """

        kwargs_opponent = dict(lines_attacked=[ATTACKED_LINE]+['48_53_141'], 
                               duration=[1, 1], 
                               steps_attack=[1, 2])
        with make(self.env_nm,
                  test=True,
                  difficulty="1", 
                  opponent_attack_cooldown=0, 
                  opponent_attack_duration=99999, 
                  opponent_budget_per_ts=1000, 
                  opponent_init_budget=10000., 
                  opponent_action_class=PlayableAction, 
                  opponent_class=TestOpponentMultiLines, 
                  kwargs_opponent=kwargs_opponent,
                  reward_class=_AlertTrustScore(**DEFAULT_PARAMS_TRUSTSCORE),
                  _add_to_name="_tatsnb2dtna"
            ) as env : 
            env.seed(0)
            env.reset()
            step = 0
            for i in range(env.max_episode_duration()):
                act = env.action_space()
                obs, score, done, info = env.step(act)
                step += 1
                
                if step in _get_steps_attack(kwargs_opponent, multi=True) : 
                    assert info["opponent_attack_line"] is not None, f"no attack is detected at step {step}"
                else:
                    assert info["opponent_attack_line"]  is None, f"an attack is detected at step {step}"
                    
                if done:
                    #assert score == 44
                    total_nb_attacks = env._reward_helper.template_reward.total_nb_attacks
                    assert total_nb_attacks == 2
                    assert env._reward_helper.template_reward.cumulated_reward==DEFAULT_PARAMS_TRUSTSCORE["reward_end_episode_bonus"] +\
                            total_nb_attacks*DEFAULT_PARAMS_TRUSTSCORE["reward_max_no_blackout"]
                    cm_reward_min_ep, cm_reward_max_ep = env._reward_helper.template_reward._compute_min_max_reward(
                        env._reward_helper.template_reward.total_nb_attacks)
                    assert cm_reward_min_ep == DEFAULT_PARAMS_TRUSTSCORE["reward_min_no_blackout"] * total_nb_attacks
                    assert cm_reward_max_ep == DEFAULT_PARAMS_TRUSTSCORE["reward_end_episode_bonus"] + \
                           DEFAULT_PARAMS_TRUSTSCORE["reward_max_no_blackout"] * total_nb_attacks
                else : 
                    assert score == 0
        
    def test_assistant_trust_score_no_blackout_2_attack_diff_time_2_alert(self) -> None :
        """ When we raise 2 alert for 2 attacks at two times (step 2 and 3)  
            but no blackout occur, we expect a reward of 40
        """

        kwargs_opponent = dict(lines_attacked=[ATTACKED_LINE]+['48_53_141'], 
                               duration=[1,1], 
                               steps_attack=[2, 3])
        with make(self.env_nm,
                  test=True,
                  difficulty="1", 
                  opponent_attack_cooldown=0, 
                  opponent_attack_duration=99999, 
                  opponent_budget_per_ts=1000, 
                  opponent_init_budget=10000., 
                  opponent_action_class=PlayableAction, 
                  opponent_class=TestOpponentMultiLines, 
                  kwargs_opponent=kwargs_opponent,
                  reward_class=_AlertTrustScore(**DEFAULT_PARAMS_TRUSTSCORE),
                  _add_to_name="_tatsnb2dt2a"
            ) as env : 
            env.seed(0)
            env.reset()
            step = 0
            for i in range(env.max_episode_duration()):
                act = env.action_space()
                if step == 1 :
                    act = env.action_space({"raise_alert": [0]})
                elif step == 2 : 
                    act = env.action_space({"raise_alert": [1]})
                obs, score, done, info = env.step(act)
                step += 1
                if step in _get_steps_attack(kwargs_opponent, multi=True): 
                    assert info["opponent_attack_line"] is not None, f"no attack is detected at step {step}"
                else:
                    assert info["opponent_attack_line"]  is None, f"an attack is detected at step {step}"
                    
                if done:
                    #assert score == 40
                    total_nb_attacks = env._reward_helper.template_reward.total_nb_attacks
                    assert total_nb_attacks == 2
                    assert env._reward_helper.template_reward.cumulated_reward == DEFAULT_PARAMS_TRUSTSCORE[
                        "reward_end_episode_bonus"] + \
                           total_nb_attacks * DEFAULT_PARAMS_TRUSTSCORE["reward_min_no_blackout"]
                    cm_reward_min_ep, cm_reward_max_ep = env._reward_helper.template_reward._compute_min_max_reward(
                        env._reward_helper.template_reward.total_nb_attacks)
                    assert cm_reward_min_ep == DEFAULT_PARAMS_TRUSTSCORE["reward_min_no_blackout"] * total_nb_attacks
                    assert cm_reward_max_ep == DEFAULT_PARAMS_TRUSTSCORE["reward_end_episode_bonus"] + \
                           DEFAULT_PARAMS_TRUSTSCORE["reward_max_no_blackout"] * total_nb_attacks
                else : 
                    assert score == 0

    def test_assistant_trust_score_no_blackout_2_attack_diff_time_alert_first_attack(self) -> None :
        """ When we raise 1 alert on the first attack while we have 2 attacks at two times (steps 2 and 3)
            but no blackout occur, we expect a score of 42
        """

        kwargs_opponent = dict(lines_attacked=[ATTACKED_LINE]+['48_53_141'], 
                                   duration=[1,1], 
                                   steps_attack=[2, 3])
        with make(self.env_nm,
                  test=True,
                  difficulty="1", 
                  opponent_attack_cooldown=0, 
                  opponent_attack_duration=99999, 
                  opponent_budget_per_ts=1000, 
                  opponent_init_budget=10000., 
                  opponent_action_class=PlayableAction, 
                  opponent_class=TestOpponentMultiLines, 
                  kwargs_opponent=kwargs_opponent,
                  reward_class=_AlertTrustScore(**DEFAULT_PARAMS_TRUSTSCORE),
                  _add_to_name="_tatsnb2dtafa"
            ) as env : 
            env.seed(0)
            env.reset()
            step = 0
            for i in range(env.max_episode_duration()):
                act = env.action_space()
                if step == 1 :
                    act = env.action_space({"raise_alert": [0]})
                obs, score, done, info = env.step(act)
                step += 1
                if step in _get_steps_attack(kwargs_opponent, multi=True): 
                    assert info["opponent_attack_line"] is not None, f"no attack is detected at step {step}"
                else:
                    assert info["opponent_attack_line"]  is None, f"an attack is detected at step {step}"
                    
                if done:
                    #score == 42
                    total_nb_attacks = env._reward_helper.template_reward.total_nb_attacks
                    assert total_nb_attacks == 2
                    assert env._reward_helper.template_reward.cumulated_reward == DEFAULT_PARAMS_TRUSTSCORE[
                        "reward_end_episode_bonus"] + \
                           DEFAULT_PARAMS_TRUSTSCORE["reward_min_no_blackout"]+DEFAULT_PARAMS_TRUSTSCORE["reward_max_no_blackout"]

                    cm_reward_min_ep, cm_reward_max_ep = env._reward_helper.template_reward._compute_min_max_reward(
                        env._reward_helper.template_reward.total_nb_attacks)
                    assert cm_reward_min_ep == DEFAULT_PARAMS_TRUSTSCORE["reward_min_no_blackout"] * total_nb_attacks
                    assert cm_reward_max_ep == DEFAULT_PARAMS_TRUSTSCORE["reward_end_episode_bonus"] + \
                           DEFAULT_PARAMS_TRUSTSCORE["reward_max_no_blackout"] * total_nb_attacks
                else : 
                    assert score == 0


    def test_assistant_trust_score_no_blackout_2_attack_diff_time_alert_second_attack(self) -> None :
        """ When we raise 1 alert on the second attack while we have 2 attacks at two times (steps 2 and 3)
            but no blackout occur, we expect a score of 42
        """
        kwargs_opponent = dict(lines_attacked=[ATTACKED_LINE]+['48_53_141'], 
                                   duration=[1,1], 
                                   steps_attack=[2, 3])
        with make(self.env_nm,
                  test=True,
                  difficulty="1", 
                  opponent_attack_cooldown=0, 
                  opponent_attack_duration=99999, 
                  opponent_budget_per_ts=1000, 
                  opponent_init_budget=10000., 
                  opponent_action_class=PlayableAction, 
                  opponent_class=TestOpponentMultiLines, 
                  kwargs_opponent=kwargs_opponent,
                  reward_class=_AlertTrustScore(**DEFAULT_PARAMS_TRUSTSCORE),
                  _add_to_name="_tatsnb2dtasa"
            ) as env : 
            env.seed(0)
            env.reset()
            step = 0
            for i in range(env.max_episode_duration()):
                act = env.action_space()
                if i == 2 : 
                    act = env.action_space({"raise_alert": [1]})
                obs, score, done, info = env.step(act)
                step += 1
                if step in _get_steps_attack(kwargs_opponent, multi=True): 
                    assert info["opponent_attack_line"] is not None, f"no attack is detected at step {step}"
                else:
                    assert info["opponent_attack_line"]  is None, f"an attack is detected at step {step}"
                    
                if done:
                    #assert score == 42
                    total_nb_attacks = env._reward_helper.template_reward.total_nb_attacks
                    assert total_nb_attacks == 2
                    assert env._reward_helper.template_reward.cumulated_reward == DEFAULT_PARAMS_TRUSTSCORE[
                        "reward_end_episode_bonus"] + \
                           DEFAULT_PARAMS_TRUSTSCORE["reward_min_no_blackout"] + DEFAULT_PARAMS_TRUSTSCORE[
                               "reward_max_no_blackout"]

                    cm_reward_min_ep, cm_reward_max_ep = env._reward_helper.template_reward._compute_min_max_reward(
                        env._reward_helper.template_reward.total_nb_attacks)
                    assert cm_reward_min_ep == DEFAULT_PARAMS_TRUSTSCORE["reward_min_no_blackout"] * total_nb_attacks
                    assert cm_reward_max_ep == DEFAULT_PARAMS_TRUSTSCORE["reward_end_episode_bonus"] + \
                           DEFAULT_PARAMS_TRUSTSCORE["reward_max_no_blackout"] * total_nb_attacks
                else : 
                    assert score == 0, f"error for step {step}: {score} vs 0"



class TestAlertTrustScoreBlackout(unittest.TestCase):
    """test the basic bahavior of the assistant alert feature when a blackout occur"""

    def setUp(self) -> None:
        self.env_nm = os.path.join(
            PATH_DATA_TEST, "l2rpn_idf_2023_with_alert"
        )
    
    def get_dn(self, env):
        return env.action_space({})

    def get_blackout(self, env):
        blackout_action = env.action_space({})
        blackout_action.gen_set_bus = [(0, -1)]
        return blackout_action

# Cas avec blackout 1 ligne attaquée
# return -10
    def test_assistant_trust_score_blackout_attack_no_alert(self) -> None :
        """
        When 1 line is attacked at step 3 and we don't raise any alert
        and a blackout occur at step 4
        we expect a score of -10
        """
        kwargs_opponent = dict(lines_attacked=[ATTACKED_LINE], 
                               duration=3, 
                               steps_attack=[3])
        with make(self.env_nm,
                  test=True,
                  difficulty="1", 
                  opponent_attack_cooldown=0, 
                  opponent_attack_duration=99999, 
                  opponent_budget_per_ts=1000, 
                  opponent_init_budget=10000., 
                  opponent_action_class=PlayableAction, 
                  opponent_class=TestOpponent, 
                  kwargs_opponent=kwargs_opponent, 
                  reward_class=_AlertTrustScore(reward_end_episode_bonus=42),
                  _add_to_name="_tatsbana"
            ) as env : 
            new_param = Parameters()
            new_param.MAX_LINE_STATUS_CHANGED = 10

            env.change_parameters(new_param)
            env.seed(0)
            env.reset()
            step = 0
            for i in range(env.max_episode_duration()):
                attackable_line_id = 0
                act = self.get_dn(env)
                if step == 3 :
                    act = self.get_blackout(env)
                obs, score, done, info = env.step(act)
                step += 1
                
                if step in _get_steps_attack(kwargs_opponent): 
                    assert info["opponent_attack_line"] is not None, f"no attack is detected at step {step}"
                else:
                    assert info["opponent_attack_line"]  is None, f"an attack is detected at step {step}"
                
                if done:
                    #assert score == -10
                    assert env._reward_helper.template_reward.total_nb_attacks==1
                    assert env._reward_helper.template_reward.cumulated_reward==-10
                    break
                else : 
                    assert score == 0
# return 2
    def test_assistant_trust_score_blackout_attack_raise_good_alert(self) -> None :
        """When 1 line is attacked at step 3 and we raise a good alert
        and a blackout occur at step 4
        we expect a score of 2
        """
        kwargs_opponent = dict(lines_attacked=[ATTACKED_LINE], 
                               duration=3, 
                               steps_attack=[3])
        with make(self.env_nm,
                  test=True,
                  difficulty="1", 
                  opponent_attack_cooldown=0, 
                  opponent_attack_duration=99999, 
                  opponent_budget_per_ts=1000, 
                  opponent_init_budget=10000., 
                  opponent_action_class=PlayableAction, 
                  opponent_class=TestOpponent, 
                  kwargs_opponent=kwargs_opponent,
                  reward_class=_AlertTrustScore(reward_end_episode_bonus=42),
                  _add_to_name="_tatsbarga"
            ) as env : 
            new_param = Parameters()
            new_param.MAX_LINE_STATUS_CHANGED = 10

            env.change_parameters(new_param)
            env.seed(0)
            env.reset()
            step = 0
            for i in range(env.max_episode_duration()):
                attackable_line_id = 0
                act = self.get_dn(env)
                if i == 3 : 
                    act = self.get_blackout(env)
                elif i == 2:
                    # I raise the alert (on the right line) just before the opponent attack
                    # opp attack at step = 3, so i = 2
                    act = env.action_space({"raise_alert": [attackable_line_id]})
                obs, score, done, info = env.step(act)
                step += 1
                if step in _get_steps_attack(kwargs_opponent): 
                    assert info["opponent_attack_line"] is not None, f"no attack is detected at step {step}"
                else:
                    assert info["opponent_attack_line"]  is None, f"an attack is detected at step {step}"
                
                if done: 
                    #assert score == 2
                    assert env._reward_helper.template_reward.total_nb_attacks==1
                    assert env._reward_helper.template_reward.cumulated_reward==2
                    break
                else : 
                    assert score == 0

# return -10
    def test_assistant_trust_score_blackout_attack_raise_alert_just_before_blackout(self) -> None :
        """
        When 1 line is attacked at step 3 and we raise 1 alert  too late
        we expect a score of -10 
        """
        kwargs_opponent = dict(lines_attacked=[ATTACKED_LINE], 
                               duration=3, 
                               steps_attack=[3])
        with make(self.env_nm,
                  test=True,
                  difficulty="1", 
                  opponent_attack_cooldown=0, 
                  opponent_attack_duration=99999, 
                  opponent_budget_per_ts=1000, 
                  opponent_init_budget=10000., 
                  opponent_action_class=PlayableAction, 
                  opponent_class=TestOpponent, 
                  kwargs_opponent=kwargs_opponent,
                  reward_class=_AlertTrustScore(reward_end_episode_bonus=42),
                  _add_to_name="_tatsbarajbb"
            ) as env : 
            new_param = Parameters()
            new_param.MAX_LINE_STATUS_CHANGED = 10

            env.change_parameters(new_param)
            env.seed(0)
            env.reset()
            step = 0
            for i in range(env.max_episode_duration()):
                attackable_line_id = 0
                act = self.get_dn(env)
                if i == 3 : 
                    act = self.get_blackout(env)
                elif i == 1:
                    # opponent attack at step 3, so when i = 2
                    # i raise the alert BEFORE that (so when i = 1)
                    act = env.action_space({"raise_alert": [attackable_line_id]})
                obs, score, done, info = env.step(act)
                step += 1
                if step in _get_steps_attack(kwargs_opponent): 
                    assert info["opponent_attack_line"] is not None, f"no attack is detected at step {step}"
                else:
                    assert info["opponent_attack_line"]  is None, f"an attack is detected at step {step}"
                
                if done: 
                    #assert score == -10
                    assert env._reward_helper.template_reward.total_nb_attacks==1
                    assert env._reward_helper.template_reward.cumulated_reward==-10
                    break
                else : 
                    assert score == 0
                
    def test_assistant_trust_score_blackout_attack_raise_alert_too_early(self) -> None :
        """
        When 1 line is attacked at step 3 and we raise 1 alert  too early
        we expect a score of -10
        """
        # return -10
        kwargs_opponent = dict(lines_attacked=[ATTACKED_LINE], 
                                   duration=3, 
                                   steps_attack=[3])
        with make(self.env_nm,
                  test=True,
                  difficulty="1", 
                  opponent_attack_cooldown=0, 
                  opponent_attack_duration=99999, 
                  opponent_budget_per_ts=1000, 
                  opponent_init_budget=10000., 
                  opponent_action_class=PlayableAction, 
                  opponent_class=TestOpponent, 
                  kwargs_opponent=kwargs_opponent,
                  reward_class=_AlertTrustScore(reward_end_episode_bonus=42),
                  _add_to_name="_tatsbarate"
            ) as env : 
            new_param = Parameters()
            new_param.MAX_LINE_STATUS_CHANGED = 10

            env.change_parameters(new_param)
            env.seed(0)
            env.reset()
            step = 0
            for i in range(env.max_episode_duration()):
                attackable_line_id = 0
                act = self.get_dn(env)
                if i == 3 : 
                    act = self.get_blackout(env)
                elif i == 1:
                    # opp attacks at step = 3, so i = 2, I raise an alert just before
                    act = env.action_space({"raise_alert": [attackable_line_id]})
                obs, score, done, info = env.step(act)
                step += 1
                if step in _get_steps_attack(kwargs_opponent): 
                    assert info["opponent_attack_line"] is not None, f"no attack is detected at step {step}"
                else:
                    assert info["opponent_attack_line"]  is None, f"an attack is detected at step {step}"
                
                if done: 
                    #assert score == -10
                    assert env._reward_helper.template_reward.total_nb_attacks==1
                    assert env._reward_helper.template_reward.cumulated_reward==-10
                    break
                else : 
                    assert score == 0

# return 2
    def  test_assistant_trust_score_blackout_2_lines_same_step_in_window_good_alerts(self) -> None :
        """
        When 2 lines are attacked simustaneously at step 2 and we raise 2 alert 
        we expect a score of 2 after the blackout
        """
        kwargs_opponent = dict(lines_attacked=[ATTACKED_LINE]+['48_53_141'], 
                               duration=3, 
                               steps_attack=[3, 3])
        with make(self.env_nm,
                  test=True,
                  difficulty="1", 
                  opponent_attack_cooldown=0, 
                  opponent_attack_duration=99999, 
                  opponent_budget_per_ts=1000, 
                  opponent_init_budget=10000., 
                  opponent_action_class=PlayableAction, 
                  opponent_class=TestOpponent, 
                  kwargs_opponent=kwargs_opponent,
                  reward_class=_AlertTrustScore(reward_end_episode_bonus=42),
                  _add_to_name="_tatsb2lssiwga"
            ) as env : 
            new_param = Parameters()
            new_param.MAX_LINE_STATUS_CHANGED = 10

            env.change_parameters(new_param)
            env.seed(0)
            env.reset()
            step = 0
            for i in range(env.max_episode_duration()):
                attackable_line_id = 0
                act = self.get_dn(env)
                if i == 3 : 
                    act = self.get_blackout(env)
                elif i == 2:
                    # attack at step 3, so when i = 2 (which is the right time to send an alert)
                    act = env.action_space({"raise_alert": [0,1]})
                obs, score, done, info = env.step(act)
                step += 1
                
                if step in _get_steps_attack(kwargs_opponent): 
                    assert info["opponent_attack_line"] is not None, f"no attack is detected at step {step}"
                else:
                    assert info["opponent_attack_line"]  is None, f"an attack is detected at step {step}"
                
                if done: 
                    #assert score == 2
                    assert env._reward_helper.template_reward.total_nb_attacks==2
                    assert env._reward_helper.template_reward.cumulated_reward==2
                    break
                else : 
                    assert score == 0

# return -4
    def test_assistant_trust_score_blackout_2_lines_attacked_simulaneous_only_1_alert(self) -> None:
        """
        When 2 lines are attacked simustaneously at step 2 and we raise only 1 alert 
        we expect a score of -4
        """
        kwargs_opponent = dict(lines_attacked=[ATTACKED_LINE]+['48_53_141'], 
                                   duration=3, 
                                   steps_attack=[3, 3])
        with make(self.env_nm,
                  test=True,
                  difficulty="1", 
                  reward_class=_AlertTrustScore(reward_end_episode_bonus=42),
                  opponent_attack_cooldown=0, 
                  opponent_attack_duration=99999, 
                  opponent_budget_per_ts=1000, 
                  opponent_init_budget=10000., 
                  opponent_action_class=PlayableAction, 
                  opponent_class=TestOpponent, 
                  kwargs_opponent=kwargs_opponent,
                  _add_to_name="_tatsb2laso1a"
            ) as env : 
            new_param = Parameters()
            new_param.MAX_LINE_STATUS_CHANGED = 10

            env.change_parameters(new_param)
            env.seed(0)
            env.reset()
            step = 0
            for i in range(env.max_episode_duration()):
                attackable_line_id = 0
                act = self.get_dn(env)
                if i == 3 : 
                    act = self.get_blackout(env)
                elif i == 2:
                    # attack at step 3, so i = 2, which is the 
                    # right time to send an alert
                    act = env.action_space({"raise_alert": [0]})
                obs, score, done, info = env.step(act)
                step += 1
                
                if step in _get_steps_attack(kwargs_opponent): 
                    assert info["opponent_attack_line"] is not None, f"no attack is detected at step {step}"
                else:
                    assert info["opponent_attack_line"]  is None, f"an attack is detected at step {step}"
                
                if done: 
                    #assert score == -4
                    assert env._reward_helper.template_reward.total_nb_attacks==2
                    assert env._reward_helper.template_reward.cumulated_reward==-4
                    break
                else : 
                    assert score == 0

# return 2
    def  test_assistant_trust_score_blackout_2_lines_different_step_in_window_good_alerts(self) -> None : 
        """
        When 2 lines are attacked at different steps 3 and 4 and we raise 2  alert 
        we expect a score of 2
        """
        kwargs_opponent = dict(lines_attacked=[ATTACKED_LINE]+['48_53_141'], 
                               duration=[1,1], 
                               steps_attack=[3, 4])
        with make(self.env_nm,
                  test=True,
                  difficulty="1", 
                  opponent_attack_cooldown=0, 
                  opponent_attack_duration=99999, 
                  opponent_budget_per_ts=1000, 
                  opponent_init_budget=10000., 
                  opponent_action_class=PlayableAction, 
                  opponent_class=TestOpponentMultiLines, 
                  kwargs_opponent=kwargs_opponent,
                  reward_class=_AlertTrustScore(reward_end_episode_bonus=42),
                  _add_to_name="_tatsb2ldsiwga"
            ) as env : 
            env.seed(0)
            obs = env.reset()
            step = 0            
            for i in range(env.max_episode_duration()):
                act = self.get_dn(env)
                if i == 2 :
                    # opp attack "line 0" at step 3 so i = 2 => good alert
                    act = env.action_space({"raise_alert": [0]})
                elif i == 3 : 
                    # opp attack "line 1" at step 4 so i = 3 => good alert
                    act = env.action_space({"raise_alert": [1]})
                elif i == 4 : 
                    # trigger blackout
                    act = self.get_blackout(env)
                obs, score, done, info = env.step(act)
                step += 1
                
                if step in _get_steps_attack(kwargs_opponent, multi=True): 
                    assert info["opponent_attack_line"] is not None, f"no attack is detected at step {step}"
                else:
                    assert info["opponent_attack_line"]  is None, f"an attack is detected at step {step}"
                
                if done : 
                    #assert score == 2
                    assert env._reward_helper.template_reward.total_nb_attacks==2
                    assert env._reward_helper.template_reward.cumulated_reward==2
                    break
                else : 
                    assert score == 0, f"error for step {step}: {score} vs 0"

    def test_assistant_trust_score_blackout_2_lines_attacked_different_step_in_window_only_1_alert_on_first_attacked_line(self) -> None:
        """
        When 2 lines are attacked at different steps 3 and 4 and we raise 1 alert on the first attack
        we expect a score of -4 on blackout at step 4 
        """
        kwargs_opponent = dict(lines_attacked=[ATTACKED_LINE]+['48_53_141'], 
                               duration=[1,1], 
                               steps_attack=[3, 4])
        with make(self.env_nm,
                  test=True,
                  difficulty="1", 
                  opponent_attack_cooldown=0, 
                  opponent_attack_duration=99999, 
                  opponent_budget_per_ts=1000, 
                  opponent_init_budget=10000., 
                  opponent_action_class=PlayableAction, 
                  opponent_class=TestOpponentMultiLines, 
                  kwargs_opponent=kwargs_opponent,
                  reward_class=_AlertTrustScore(reward_end_episode_bonus=42),
                  _add_to_name="_tatsb2ladsiwo1aofal"
            ) as env : 
            env.seed(0)
            env.reset()
            step = 0
            for i in range(env.max_episode_duration()):  
                act = self.get_dn(env)
                if i == 2 :
                    # opp attack "line 0" at step 3 so i = 2 => good alert
                    act = env.action_space({"raise_alert": [0]})
                elif i == 3 : 
                    act = self.get_blackout(env)
                obs, score, done, info = env.step(act)
                step += 1  # i = step - 1 at this stage
                if step in _get_steps_attack(kwargs_opponent, multi=True): 
                    assert info["opponent_attack_line"] is not None, f"no attack is detected at step {step}"
                else:
                    assert info["opponent_attack_line"]  is None, f"an attack is detected at step {step}"
                    
                if done : 
                    #assert score == -4
                    assert env._reward_helper.template_reward.total_nb_attacks==2
                    assert env._reward_helper.template_reward.cumulated_reward==-4
                    break
                else : 
                    assert score == 0, f"error for step {step}: {score} vs 0"

# return -4
    def test_assistant_trust_score_blackout_2_lines_attacked_different_step_in_window_only_1_alert_on_second_attacked_line(self) -> None:
        """
        When 2 lines are attacked at different steps 2 and 3 and we raise 1 alert on the second attack
        we expect a score of -4 
        """
        kwargs_opponent = dict(lines_attacked=[ATTACKED_LINE]+['48_53_141'], 
                               duration=[1,1], 
                               steps_attack=[3, 4])
        with make(self.env_nm,
                  test=True,
                  difficulty="1", 
                  opponent_attack_cooldown=0, 
                  opponent_attack_duration=99999, 
                  opponent_budget_per_ts=1000, 
                  opponent_init_budget=10000., 
                  opponent_action_class=PlayableAction, 
                  opponent_class=TestOpponentMultiLines, 
                  kwargs_opponent=kwargs_opponent,
                  reward_class=_AlertTrustScore(reward_end_episode_bonus=42),
                  _add_to_name="_tatsb2ladsiwo1aosal"
            ) as env : 
            env.seed(0)
            env.reset()
            step = 0
            for i in range(env.max_episode_duration()):
                act = self.get_dn(env)
                if i == 3 :
                    # opp attack "line 1" at step 4 so i = 3 => good alert
                    act = env.action_space({"raise_alert": [1]})
                elif i == 4 : 
                    act = self.get_blackout(env)
                obs, score, done, info = env.step(act)
                step += 1
                if step in _get_steps_attack(kwargs_opponent, multi=True): 
                    assert info["opponent_attack_line"] is not None, f"no attack is detected at step {step}"
                else:
                    assert info["opponent_attack_line"]  is None, f"an attack is detected at step {step}"
                    
                if done : 
                    #assert score == -4., f"error for step {step}: {score} vs -4"

                    assert env._reward_helper.template_reward.total_nb_attacks==2
                    assert env._reward_helper.template_reward.cumulated_reward==-4
                    break
                else : 
                    assert score == 0, f"error for step {step}: {score} vs 0"

# return 2 
    def test_assistant_trust_score_blackout_2_lines_attacked_different_1_in_window_1_good_alert(self) -> None:
        """
        When 2 lines are attacked at different steps 3 and 6 and we raise 1 alert on the second attack
        we expect score of 3
        """
        kwargs_opponent = dict(lines_attacked=[ATTACKED_LINE]+['48_53_141'], 
                               duration=[1, 1], 
                               steps_attack=[3, 6])
        with make(self.env_nm,
                  test=True,
                  difficulty="1", 
                  opponent_attack_cooldown=0, 
                  opponent_attack_duration=99999, 
                  opponent_budget_per_ts=1000, 
                  opponent_init_budget=10000., 
                  opponent_action_class=PlayableAction, 
                  opponent_class=TestOpponentMultiLines, 
                  kwargs_opponent=kwargs_opponent,
                  reward_class=_AlertTrustScore(reward_end_episode_bonus=42),
                  _add_to_name="_tatsb2lad1iw1ga"
            ) as env : 
            env.seed(0)
            env.reset()
            step = 0
            for i in range(env.max_episode_duration()):
                act = self.get_dn(env)
                if i == 5 :
                    # opp attack "line 1" at step 6 so i = 5 => good alert
                    act = env.action_space({"raise_alert": [1]})
                elif i == 6 : 
                    act = self.get_blackout(env)
                obs, score, done, info = env.step(act)
                step += 1

                if step in _get_steps_attack(kwargs_opponent, multi=True): 
                    assert info["opponent_attack_line"] is not None, f"no attack is detected at step {step}"
                else:
                    assert info["opponent_attack_line"]  is None, f"an attack is detected at step {step}"
                
                if done : 
                    #assert score == 3
                    assert env._reward_helper.template_reward.total_nb_attacks==2
                    assert env._reward_helper.template_reward.cumulated_reward==3
                    assert done
                    break
                else : 
                    assert score == 0, f"error for step {step}: {score} vs 0"

# return 0 
    def test_assistant_trust_score_blackout_no_attack_alert(self) -> None :

        """Even if there is a blackout, an we raise an alert
           we expect a score of 0 because there is no attack"""
        with make(
            self.env_nm,
            test=True,
            difficulty="1",
            reward_class=_AlertTrustScore(reward_end_episode_bonus=42)
        ) as env:
            env.seed(0)
            env.reset()

            done = False
            for i in range(env.max_episode_duration()):
                act = self.get_dn(env)
                if i == 3 : 
                    act = self.get_blackout(env)
                elif i == 1:
                    act = env.action_space({"raise_alert": [0]})
                obs, score, done, info = env.step(act)
                if info["opponent_attack_line"] is None : 
                    #assert score == 0.
                    assert env._reward_helper.template_reward.total_nb_attacks==0.
                    assert env._reward_helper.template_reward.cumulated_reward==0.
                else : 
                    raise Grid2OpException('No attack expected')

                if done : 
                    break
            
            assert done

# return 0 
    def test_assistant_trust_score_blackout_no_attack_no_alert(self) -> None :
        """Even if there is a blackout, an we don't raise an alert
           we expect a score of 0 because there is no attack"""
        with make(
            self.env_nm,
            test=True,
            difficulty="1",
            reward_class=_AlertTrustScore(reward_end_episode_bonus=42)
        ) as env:
            env.seed(0)
            env.reset()

            done = False
            for i in range(env.max_episode_duration()):
                act = self.get_dn(env)
                if i == 3 : 
                    act = self.get_blackout(env)
                obs, score, done, info = env.step(act)
                if info["opponent_attack_line"] is None : 
                    #assert score == 0.
                    assert env._reward_helper.template_reward.total_nb_attacks==0.
                    assert env._reward_helper.template_reward.cumulated_reward==0.
                else : 
                    raise Grid2OpException('No attack expected')

                if done : 
                    break
            
            assert done

# return 0 
    def test_assistant_trust_score_blackout_attack_before_window_alert(self) -> None :
        """Even if there is a blackout, an we raise an alert too early
           we expect a score of 0 because there is no attack"""
        with make(
            self.env_nm,
            test=True,
            difficulty="1",
            reward_class=_AlertTrustScore(reward_end_episode_bonus=42)
        ) as env:
            env.seed(0)
            env.reset()

            done = False
            for i in range(env.max_episode_duration()):
                act = self.get_dn(env)
                if i == 3 : 
                    act = self.get_blackout(env)
                elif i in [0, 1, 2]:
                    act = env.action_space({"raise_alert": [0]})
                obs, score, done, info = env.step(act)
                if info["opponent_attack_line"] is None : 
                    #assert score == 0.
                    assert env._reward_helper.template_reward.total_nb_attacks==0.
                    assert env._reward_helper.template_reward.cumulated_reward==0.
                else : 
                    raise Grid2OpException('No attack expected')

                if done : 
                    break
            
            assert done

# return 0 
    def test_assistant_trust_score_blackout_attack_before_window_no_alert(self) -> None :
        """Even if there is a blackout, an we raise an alert too late
           we expect a score of 0 because there is no attack"""
        with make(
            self.env_nm,
            test=True,
            difficulty="1",
            reward_class=_AlertTrustScore(reward_end_episode_bonus=42)
        ) as env:
            env.seed(0)
            env.reset()

            done = False
            for i in range(env.max_episode_duration()):
                act = self.get_dn(env)
                if i == 3 : 
                    act = self.get_blackout(env)
                elif i == 4:
                    # we never go here ...
                    act = env.action_space({"raise_alert": [0]})
                obs, score, done, info = env.step(act)
                
                if info["opponent_attack_line"] is None : 
                    #assert score == 0.
                    assert env._reward_helper.template_reward.total_nb_attacks==0.
                    assert env._reward_helper.template_reward.cumulated_reward==0.
                else : 
                    raise Grid2OpException('No attack expected')

                if done : 
                    break
            
            assert done


if __name__ == "__main__":
    unittest.main()<|MERGE_RESOLUTION|>--- conflicted
+++ resolved
@@ -42,19 +42,11 @@
 
 
 DEFAULT_PARAMS_TRUSTSCORE = dict(reward_min_no_blackout=-1.0,
-<<<<<<< HEAD
-                                 reward_min_blackout=-10.0, 
-                                 reward_max_no_blackout=1.0,
-                                 reward_max_blackout=2.0,
-                                 reward_end_episode_bonus=42.0)
-=======
                                  reward_min_blackout=-10.0,
                                  reward_max_no_blackout=1.0,
                                  reward_max_blackout=2.0,
                                  reward_end_episode_bonus=42.0,
                                  min_score=-1.0)
->>>>>>> ae15dd3b
-
 
 def _get_steps_attack(kwargs_opponent, multi=False):
     """computes the steps for which there will be attacks"""
