--- conflicted
+++ resolved
@@ -159,36 +159,15 @@
                     min_nres_score=-100.,
                     min_assistant_cost_score=-100)
         try:
-<<<<<<< HEAD
-=======
-            my_score = ScoreL2RPN2023(
-                self.env,
-                nb_scenario=self.nb_scenario,
-                env_seeds=[0 for _ in range(self.nb_scenario)],
-                agent_seeds=[0 for _ in range(self.nb_scenario)],
-                max_step=self.max_iter,
-                weight_op_score=0.6,
-                weight_assistant_score=0.25,
-                weight_nres_score=0.15,
-                scale_nres_score=100,
-                scale_assistant_score=100,
-                min_nres_score=-100.,
-                min_assistant_cost_score=-100)
-            
->>>>>>> ee83f7c4
             # test do nothing indeed gets 100.
             res_dn = my_score.get(DoNothingAgent(self.env.action_space))
             for scen_id, (ep_score, op_score, nres_score, assistant_score) in enumerate(res_dn[0]):
                 assert nres_score == 100.
                 assert ep_score == 0.6 * op_score + 0.15 * nres_score + 0.25 * assistant_score
-<<<<<<< HEAD
-                assert assistant_score == 100.
+                assert assistant_score == 100. #no blackout with no disconnections
                 assert op_score == 0
             
-=======
-                #assert assistant_score == 100. #no blackout with no disconnections
-                
->>>>>>> ee83f7c4
+                
         finally:
             my_score.clear_all()
 
