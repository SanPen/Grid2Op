# making some test that the backned is working as expected
import os
import sys
import unittest
import warnings
import time
import numpy as np
import pdb

from helper_path_test import *

<<<<<<< HEAD
from grid2op.Chronics.Settings_case14_redisp import case14_redisp_TH_LIM
from grid2op.Chronics.Settings_case14_test import case14_test_TH_LIM
from grid2op.Chronics.Settings_case14_realistic import case14_real_TH_LIM

from grid2op.Exceptions import *
from grid2op.MakeEnv import make, make2, _get_default_aux
=======
from Exceptions import *
from Environment import Environment
from Backend import Backend
from BackendPandaPower import PandaPowerBackend
from Parameters import Parameters
from ChronicsHandler import ChronicsHandler, Multifolder, GridStateFromFileWithForecasts, GridValue, ChangeNothing
from Action import Action, TopologyAction, TopoAndRedispAction
from Exceptions import *
from Observation import CompleteObservation, Observation
from Reward import FlatReward, Reward, L2RPNReward, RedispReward
from GameRules import LegalAction, AllwaysLegal, DefaultRules
from Settings_L2RPN2019 import L2RPN2019_CASEFILE, L2RPN2019_DICT_NAMES, ReadPypowNetData, CASE_14_L2RPN2019_LAYOUT
from Settings_5busExample import EXAMPLE_CHRONICSPATH, EXAMPLE_CASEFILE, CASE_5_GRAPH_LAYOUT
from VoltageControler import ControlVoltageFromFile
from MakeEnv import make, _get_default_aux
>>>>>>> 35ea71fb


# TODO make a test that the defaults are correct for all environment below (eg that the env.chronics_handler has
# by default the type given in the "make" function, that the backend if of the proper type, that the thermal
# limit are properly set up etc.
# basically, test, for all env, all that is defined there:
# if name_env.lower() == "case14_fromfile":
#    default_grid_path = CASE_14_FILE
#    if chronics_path == '':
#        chronics_path = CHRONICS_MLUTIEPISODE
#
#    defaultinstance_chronics_kwargs = {"chronicsClass": Multifolder, "path": chronics_path,
#                                       "gridvalueClass": GridStateFromFileWithForecasts}
#    default_name_converter = NAMES_CHRONICS_TO_BACKEND
#    default_action_class = TopologyAction
#    default_reward_class = L2RPNReward
class TestLoadingPredefinedEnv(unittest.TestCase):
    def test_case14_fromfile(self):
        env = make("case14_fromfile")
        obs = env.reset()

    def test_l2rpn_2019(self):
        try:
            with warnings.catch_warnings():
                warnings.filterwarnings("ignore")
                env = make("l2rpn_2019")
        except EnvError as e:
            pass

    def test_case5_example(self):
        env = make("case5_example")
        obs = env.reset()

    def test_case5_redispatch_available(self):
        with make("case5_example") as env:
            obs = env.reset()
            assert env.redispatching_unit_commitment_availble == True

    def test_case5_can_simulate(self):
        with make("case5_example") as env:
            obs = env.reset()
            sim_obs, reward, done, info = obs.simulate(env.action_space())
            assert sim_obs != obs

    def test_case14_redisp(self):
        with warnings.catch_warnings():
            warnings.filterwarnings("ignore")
            env = make("case14_redisp")
            obs = env.reset()

    def test_case14redisp_redispatch_available(self):
        with warnings.catch_warnings():
                warnings.filterwarnings("ignore")
                with make("case14_redisp") as env:
                    obs = env.reset()
                    assert env.redispatching_unit_commitment_availble == True

    def test_case14redisp_can_simulate(self):
        with warnings.catch_warnings():
                warnings.filterwarnings("ignore")
                with make("case14_redisp") as env:
                    obs = env.reset()
                    sim_obs, reward, done, info = obs.simulate(env.action_space())
                    assert sim_obs != obs

    def test_case14redisp_test_thermals(self):
        with warnings.catch_warnings():
            warnings.filterwarnings("ignore")
            with make("case14_redisp") as env:
                obs = env.reset()
                assert np.all(env._thermal_limit_a == case14_redisp_TH_LIM)

    def test_case14_realistic(self):
        with warnings.catch_warnings():
            warnings.filterwarnings("ignore")
            env = make("case14_realistic")
            obs = env.reset()

    def test_case14realistic_redispatch_available(self):
        with warnings.catch_warnings():
                warnings.filterwarnings("ignore")
                with make("case14_realistic") as env:
                    obs = env.reset()
                    assert env.redispatching_unit_commitment_availble == True

    def test_case14realistic_can_simulate(self):
        with warnings.catch_warnings():
                warnings.filterwarnings("ignore")
                with make("case14_realistic") as env:
                    obs = env.reset()
                    sim_obs, reward, done, info = obs.simulate(env.action_space())
                    assert sim_obs != obs

    def test_case14realistic_test_thermals(self):
        with warnings.catch_warnings():
            warnings.filterwarnings("ignore")
            with make("case14_realistic") as env:
                obs = env.reset()
                assert np.all(env._thermal_limit_a == case14_real_TH_LIM)

    def test_case14_test(self):
        with warnings.catch_warnings():
            warnings.filterwarnings("ignore")
            env = make("case14_test")
            obs = env.reset()

    def test_case14test_redispatch_available(self):
        with warnings.catch_warnings():
                warnings.filterwarnings("ignore")
                with make("case14_test") as env:
                    obs = env.reset()
                    assert env.redispatching_unit_commitment_availble == True

    def test_case14test_can_simulate(self):
        with warnings.catch_warnings():
                warnings.filterwarnings("ignore")
                with make("case14_test") as env:
                    obs = env.reset()
                    sim_obs, reward, done, info = obs.simulate(env.action_space())
                    assert sim_obs != obs

    def test_case14test_thermals(self):
        with warnings.catch_warnings():
            warnings.filterwarnings("ignore")
            with make("case14_test") as env:
                obs = env.reset()
                assert np.all(env._thermal_limit_a == case14_test_TH_LIM)
            
class TestGetDefault(unittest.TestCase):
    def test_give_instance_default(self):
        kwargs = {}
        param = _get_default_aux('param', kwargs, defaultClass=str, defaultClassApp=str,
                                 msg_error="bad stuff", isclass=False)
        assert param == str(), "This should have returned the empty string"

    def test_give_instance_nodefault(self):
        kwargs = {"param": "toto"}
        param = _get_default_aux('param', kwargs, defaultClass=str, defaultClassApp=str,
                                 msg_error="bad stuff", isclass=False)
        assert param == "toto", "This should have returned \"toto\""

    def test_give_class_default(self):
        kwargs = {}
        param = _get_default_aux('param', kwargs, defaultClass=str, defaultClassApp=str,
                                 msg_error="bad stuff", isclass=True)
        assert param == str, "This should have returned the empty string"

    def test_give_class_nodefault(self):
        kwargs = {"param": str}
        param = _get_default_aux('param', kwargs, defaultClass=str, defaultClassApp=str,
                                 msg_error="bad stuff", isclass=True)
        assert param == str, "This should have returned \"toto\""

    def test_use_sentinel_arg_raises(self):
        with self.assertRaises(RuntimeError):
            _get_default_aux('param', {}, str, _sentinel=True)

    def test_class_not_instance_of_defaultClassApp_raises(self):
        with self.assertRaises(EnvError):
            kwargs = {"param": int}
            _get_default_aux('param', kwargs, defaultClassApp=str, isclass=False)

    def test_type_is_instance_raises(self):
        with self.assertRaises(EnvError):
            kwargs = {"param": 0}
            _get_default_aux('param', kwargs, defaultClassApp=int, isclass=True)

    def test_type_not_subtype_of_defaultClassApp_raises(self):
        with self.assertRaises(EnvError):
            kwargs = {"param": str}
            _get_default_aux('param', kwargs, defaultClassApp=int, isclass=True)

    def test_default_instance_and_class_raises(self):
        with self.assertRaises(EnvError):
            _get_default_aux('param', {}, str,
                             defaultClass=str, defaultinstance="strinstance",
                             isclass=False)

    def test_default_instance_with_build_kwargs_raises(self):
        with self.assertRaises(EnvError):
            _get_default_aux('param', {}, str,
                             defaultinstance="strinstance", isclass=False,
                             build_kwargs=['s', 't', 'r'])

    def test_no_default_provided_raises(self):
        with self.assertRaises(EnvError):
            _get_default_aux('param', {}, str,
                             defaultinstance=None, defaultClass=None,
                             isclass=False)

    def test_class_with_provided_build_kwargs_raises(self):
        with self.assertRaises(EnvError):
            _get_default_aux('param', {}, str,
                             defaultClass=str,
                             isclass=True, build_kwargs=['s', 't', 'r'])

    def test_class_with_provided_instance_raises(self):
        with self.assertRaises(EnvError):
            _get_default_aux('param', {}, str,
                             defaultClass=str,
                             defaultinstance="strinstance",
                             isclass=True)


class TestkwargsName(unittest.TestCase):
    def test_param(self):
        with warnings.catch_warnings():
            warnings.filterwarnings("ignore")
            with make("case5_example", param=Parameters()) as env:
                pass

    def test_backend(self):
        with warnings.catch_warnings():
            warnings.filterwarnings("ignore")
            with make("case5_example", backend=PandaPowerBackend()) as env:
                pass

    def test_obsclass(self):
        with warnings.catch_warnings():
            warnings.filterwarnings("ignore")
            with make("case5_example", observation_class=CompleteObservation) as env:
                pass

    def test_gamerules(self):
        with warnings.catch_warnings():
            warnings.filterwarnings("ignore")
            with make("case5_example", gamerules_class=AllwaysLegal) as env:
                pass

    def test_chronics_path(self):
        with warnings.catch_warnings():
            warnings.filterwarnings("ignore")
            with make("case5_example", chronics_path=EXAMPLE_CHRONICSPATH) as env:
                pass

    def test_reward_class(self):
        with warnings.catch_warnings():
            warnings.filterwarnings("ignore")
            with make("case5_example", reward_class=FlatReward) as env:
                pass

    def test_action_class(self):
        with warnings.catch_warnings():
            warnings.filterwarnings("ignore")
            with make("case5_example", action_class=Action) as env:
                pass

    def test_grid_path(self):
        with warnings.catch_warnings():
            warnings.filterwarnings("ignore")
            with make("case5_example", grid_path=EXAMPLE_CASEFILE) as env:
                pass

    def test_names_chronics_to_backend(self):
        with warnings.catch_warnings():
            warnings.filterwarnings("ignore")
            with make("case5_example", names_chronics_to_backend={}) as env:
                pass

    def test_data_feeding_kwargs(self):
        with warnings.catch_warnings():
            warnings.filterwarnings("ignore")
            dict_ = {"chronicsClass": Multifolder, "path": EXAMPLE_CHRONICSPATH,
                    "gridvalueClass": GridStateFromFileWithForecasts}
            with make("case5_example", data_feeding_kwargs=dict_) as env:
                pass

    def test_chronics_class(self):
        with warnings.catch_warnings():
            warnings.filterwarnings("ignore")
            with make("case5_example", chronics_class=Multifolder) as env:
                pass

    def test_volagecontroler_class(self):
        with warnings.catch_warnings():
            warnings.filterwarnings("ignore")
            with make("case5_example", volagecontroler_class=ControlVoltageFromFile) as env:
                pass


if __name__ == "__main__":
    unittest.main()<|MERGE_RESOLUTION|>--- conflicted
+++ resolved
@@ -9,30 +9,23 @@
 
 from helper_path_test import *
 
-<<<<<<< HEAD
 from grid2op.Chronics.Settings_case14_redisp import case14_redisp_TH_LIM
 from grid2op.Chronics.Settings_case14_test import case14_test_TH_LIM
 from grid2op.Chronics.Settings_case14_realistic import case14_real_TH_LIM
+from grid2op.Chronics.Settings_L2RPN2019 import L2RPN2019_CASEFILE, L2RPN2019_DICT_NAMES, ReadPypowNetData, CASE_14_L2RPN2019_LAYOUT
+from grid2op.Chronics.Settings_5busExample import EXAMPLE_CHRONICSPATH, EXAMPLE_CASEFILE, CASE_5_GRAPH_LAYOUT
 
 from grid2op.Exceptions import *
 from grid2op.MakeEnv import make, make2, _get_default_aux
-=======
-from Exceptions import *
-from Environment import Environment
-from Backend import Backend
-from BackendPandaPower import PandaPowerBackend
-from Parameters import Parameters
-from ChronicsHandler import ChronicsHandler, Multifolder, GridStateFromFileWithForecasts, GridValue, ChangeNothing
-from Action import Action, TopologyAction, TopoAndRedispAction
-from Exceptions import *
-from Observation import CompleteObservation, Observation
-from Reward import FlatReward, Reward, L2RPNReward, RedispReward
-from GameRules import LegalAction, AllwaysLegal, DefaultRules
-from Settings_L2RPN2019 import L2RPN2019_CASEFILE, L2RPN2019_DICT_NAMES, ReadPypowNetData, CASE_14_L2RPN2019_LAYOUT
-from Settings_5busExample import EXAMPLE_CHRONICSPATH, EXAMPLE_CASEFILE, CASE_5_GRAPH_LAYOUT
-from VoltageControler import ControlVoltageFromFile
-from MakeEnv import make, _get_default_aux
->>>>>>> 35ea71fb
+from grid2op.Environment import Environment
+from grid2op.Backend import Backend, PandaPowerBackend
+from grid2op.Parameters import Parameters
+from grid2op.Chronics import ChronicsHandler, Multifolder, GridStateFromFileWithForecasts, GridValue, ChangeNothing
+from grid2op.Action import Action, TopologyAction, TopoAndRedispAction
+from grid2op.Observation import CompleteObservation, Observation
+from grid2op.Reward import FlatReward, Reward, L2RPNReward, RedispReward
+from grid2op.Rules import LegalAction, AlwaysLegal, DefaultRules
+from grid2op.VoltageControler import ControlVoltageFromFile
 
 
 # TODO make a test that the defaults are correct for all environment below (eg that the env.chronics_handler has
@@ -259,7 +252,7 @@
     def test_gamerules(self):
         with warnings.catch_warnings():
             warnings.filterwarnings("ignore")
-            with make("case5_example", gamerules_class=AllwaysLegal) as env:
+            with make("case5_example", gamerules_class=AlwaysLegal) as env:
                 pass
 
     def test_chronics_path(self):
